import React, { useState, useEffect } from 'react';
import { useParams, useNavigate } from 'react-router-dom';
import { useTranslation } from 'react-i18next';
import {
  ArrowLeftIcon,
  TrashIcon,
  PlusIcon,
  CreditCardIcon,
  BanknotesIcon,
  SparklesIcon,
  ExclamationTriangleIcon,
  CloudArrowUpIcon,
  TagIcon,
  Cog6ToothIcon
} from '@heroicons/react/24/outline';
import { tenderApiService } from '../services/tender/tenderApiService';
import { PageHeader, Button, Alert, ConfirmDialog, Loading, PropertyCheckbox, InputTextField, DropdownSearch, MultipleDropdownSearch, Widget } from '../components/ui';
import type { 
  Tender, 
  TenderDenomination, 
  TenderUserSettings,
  TenderConfiguration
} from '../services/types/payment.types';
import { useTenantStore } from '../tenants/tenantStore';
import { useDeleteConfirmDialog } from '../hooks/useConfirmDialog';
import { useError } from '../hooks/useError';

// Form data interface
interface TenderFormData {
  tender_id: string;
  type_code: string;
  currency_id: string;
  description: string;
  display_order: number;
  is_active: boolean;
  over_tender_allowed: boolean;
  denomination: TenderDenomination[];
  user_settings: TenderUserSettings[];
  configuration: TenderConfiguration;
  availability: string[];
}

// Availability options for tender usage - will be created inside component with translations

// Tender templates for quick setup
const TENDER_TEMPLATES = [
  {
    id: 'cash_aed',
    name: 'tenderEdit.templates.cash.name',
    description: 'tenderEdit.templates.cash.description',
    type_code: 'currency',
    currency_id: 'aed',
    icon: BanknotesIcon,
    color: '#059669',
    denomination: [
      { id: 'fils_5', value: 0.05, description: '5 fils', display_order: 1 },
      { id: 'fils_10', value: 0.10, description: '10 fils', display_order: 2 },
      { id: 'fils_25', value: 0.25, description: '25 fils', display_order: 3 },
      { id: 'fils_50', value: 0.50, description: '50 fils', display_order: 4 },
      { id: 'dirham_1', value: 1.00, description: '1 dirham', display_order: 5 },
      { id: 'dirham_5', value: 5.00, description: '5 dirhams', display_order: 6 },
      { id: 'dirham_10', value: 10.00, description: '10 dirhams', display_order: 7 },
      { id: 'dirham_20', value: 20.00, description: '20 dirhams', display_order: 8 },
      { id: 'dirham_50', value: 50.00, description: '50 dirhams', display_order: 9 },
      { id: 'dirham_100', value: 100.00, description: '100 dirhams', display_order: 10 },
      { id: 'dirham_200', value: 200.00, description: '200 dirhams', display_order: 11 },
      { id: 'dirham_500', value: 500.00, description: '500 dirhams', display_order: 12 },
      { id: 'dirham_1000', value: 1000.00, description: '1000 dirhams', display_order: 13 }
    ]
  },
  {
    id: 'card_visa',
    name: 'tenderEdit.templates.visa.name',
    description: 'tenderEdit.templates.visa.description',
    type_code: 'card',
    currency_id: 'aed',
    icon: CreditCardIcon,
    color: '#1E40AF',
    denomination: []
  },
  {
    id: 'card_mastercard',
    name: 'tenderEdit.templates.mastercard.name',
    description: 'tenderEdit.templates.mastercard.description',
    type_code: 'card',
    currency_id: 'aed',
    icon: CreditCardIcon,
    color: '#DC2626',
    denomination: []
  },
  {
    id: 'gift_card',
    name: 'tenderEdit.templates.giftCard.name',
    description: 'tenderEdit.templates.giftCard.description',
    type_code: 'giftcard',
    currency_id: 'aed',
    icon: TagIcon,
    color: '#7C3AED',
    denomination: []
  },
  {
    id: 'loyalty_points',
    name: 'tenderEdit.templates.loyaltyPoints.name',
    description: 'tenderEdit.templates.loyaltyPoints.description',
    type_code: 'loyalty',
    currency_id: 'aed',
    icon: SparklesIcon,
    color: '#F59E0B',
    denomination: []
  },
  {
    id: 'voucher',
    name: 'tenderEdit.templates.voucher.name',
    description: 'tenderEdit.templates.voucher.description',
    type_code: 'voucher',
    currency_id: 'aed',
    icon: TagIcon,
    color: '#059669',
    denomination: []
  }
];

<<<<<<< HEAD
// Dropdown options will be created inside component with translations
=======
// Dropdown options for select fields
const TENDER_TYPE_OPTIONS = [
  { id: 'currency', label: 'tenderEdit.tenderTypes.currency.label', description: 'tenderEdit.tenderTypes.currency.description' },
  { id: 'card', label: 'tenderEdit.tenderTypes.card.label', description: 'tenderEdit.tenderTypes.card.description' },
  { id: 'giftcard', label: 'tenderEdit.tenderTypes.giftcard.label', description: 'tenderEdit.tenderTypes.giftcard.description' },
  { id: 'loyalty', label: 'tenderEdit.tenderTypes.loyalty.label', description: 'tenderEdit.tenderTypes.loyalty.description' },
  { id: 'voucher', label: 'tenderEdit.tenderTypes.voucher.label', description: 'tenderEdit.tenderTypes.voucher.description' }
];

const CURRENCY_OPTIONS = [
  { id: 'aed', label: 'AED', description: 'tenderEdit.currencies.aed' },
  { id: 'usd', label: 'USD', description: 'tenderEdit.currencies.usd' },
  { id: 'eur', label: 'EUR', description: 'tenderEdit.currencies.eur' },
  { id: 'gbp', label: 'GBP', description: 'tenderEdit.currencies.gbp' }
];
>>>>>>> 8fd1dddc

const TenderEditPage: React.FC = () => {
  const { t } = useTranslation();
  const { id } = useParams<{ id: string }>();
  const navigate = useNavigate();
  const { currentTenant, currentStore } = useTenantStore();
  const { showError, showSuccess, showValidationError } = useError();
  
  // Dropdown options for select fields with translations
  const TENDER_TYPE_OPTIONS = [
    { id: 'currency', label: t('tenderEdit.tenderTypes.currency.label'), description: t('tenderEdit.tenderTypes.currency.description') },
    { id: 'card', label: t('tenderEdit.tenderTypes.card.label'), description: t('tenderEdit.tenderTypes.card.description') },
    { id: 'giftcard', label: t('tenderEdit.tenderTypes.giftcard.label'), description: t('tenderEdit.tenderTypes.giftcard.description') },
    { id: 'loyalty', label: t('tenderEdit.tenderTypes.loyalty.label'), description: t('tenderEdit.tenderTypes.loyalty.description') },
    { id: 'voucher', label: t('tenderEdit.tenderTypes.voucher.label'), description: t('tenderEdit.tenderTypes.voucher.description') }
  ];

  const CURRENCY_OPTIONS = [
    { id: 'aed', label: 'AED', description: t('tenderEdit.currencies.aed') },
    { id: 'usd', label: 'USD', description: t('tenderEdit.currencies.usd') },
    { id: 'eur', label: 'EUR', description: t('tenderEdit.currencies.eur') },
    { id: 'gbp', label: 'GBP', description: t('tenderEdit.currencies.gbp') }
  ];
  
  // Availability options for tender usage with translations
  const AVAILABILITY_OPTIONS = [
    {
      id: 'SALE',
      label: t('tenderEdit.availability.sale.label'),
      description: t('tenderEdit.availability.sale.description')
    },
    {
      id: 'RETURN_WITH_RECEIPT',
      label: t('tenderEdit.availability.returnWithReceipt.label'),
      description: t('tenderEdit.availability.returnWithReceipt.description')
    },
    {
      id: 'RETURN_WITHOUT_RECEIPT',
      label: t('tenderEdit.availability.returnWithoutReceipt.label'), 
      description: t('tenderEdit.availability.returnWithoutReceipt.description')
    }
  ];
  
  const isEditing = Boolean(id);
  const [originalTender, setOriginalTender] = useState<Tender | null>(null);
  
  const [formData, setFormData] = useState<TenderFormData>({
    tender_id: '',
    type_code: 'currency',
    currency_id: 'aed',
    description: '',
    display_order: 1,
    is_active: true,
    over_tender_allowed: true,
    denomination: [],
    user_settings: [
      {
        group_id: 'everyone',
        usage_code: ['sale', 'default'],
        over_tender_limit: 10000.00,
        min_amount: 0.01,
        max_amount: 10000.00,
        max_refund_with_receipt: 10000.00,
        max_refund_without_receipt: 1000.00
      }
    ],
    configuration: {
      serial_nbr_req: false,
      open_cash_drawer: true,
      unit_count_code: 'denomination',
      min_denomination: 0.01,
      effective_date: new Date().toISOString(),
      expiry_date: new Date(Date.now() + 365 * 24 * 60 * 60 * 1000).toISOString(), // 1 year from now
      max_refund_days: 30,
      customer_required: false,
      change_tender_id: 'local_currency',
      change_cash_limit: 10000.00,
      split_tender_allowed: true
    },
    availability: ['SALE', 'RETURN_WITH_RECEIPT', 'RETURN_WITHOUT_RECEIPT']
  });

  const [isLoading, setIsLoading] = useState(false);
  const [isSaving, setIsSaving] = useState(false);
  const [hasChanges, setHasChanges] = useState(false);
  const [errors, setErrors] = useState<Record<string, string>>({});
  const [fetchError, setFetchError] = useState<string | null>(null);
  
  const [showTemplates, setShowTemplates] = useState(!isEditing);

  // Dialog hooks
  const deleteDialog = useDeleteConfirmDialog();

  // Load tender data
  useEffect(() => {
    const loadData = async () => {
      try {
        setIsLoading(true);
        setFetchError(null);

        // If editing, load the specific tender
        if (isEditing && id) {
          const tenderData = await tenderApiService.getTenderById(id, {
            tenant_id: currentTenant?.id,
            store_id: currentStore?.store_id
          });
          
          setOriginalTender(JSON.parse(JSON.stringify(tenderData))); // Deep clone
          
          // Map to form data
          setFormData({
            tender_id: tenderData.tender_id,
            type_code: tenderData.type_code,
            currency_id: tenderData.currency_id,
            description: tenderData.description || '',
            display_order: tenderData.display_order || 1,
            is_active: tenderData.is_active ?? true,
            over_tender_allowed: tenderData.over_tender_allowed ?? true,
            denomination: tenderData.denomination || [],
            user_settings: tenderData.user_settings || [],
            configuration: tenderData.configuration || {
              serial_nbr_req: false,
              open_cash_drawer: true,
              unit_count_code: 'denomination',
              min_denomination: 0.01,
              effective_date: new Date().toISOString(),
              expiry_date: new Date(Date.now() + 365 * 24 * 60 * 60 * 1000).toISOString(),
              max_refund_days: 30,
              customer_required: false,
              change_tender_id: 'local_currency',
              change_cash_limit: 10000.00,
              split_tender_allowed: true
            },
            availability: tenderData.availability || ['SALE', 'RETURN_WITH_RECEIPT', 'RETURN_WITHOUT_RECEIPT']
          });
        }
      } catch (error) {
        console.error('Failed to load tender data:', error);
        setFetchError('Failed to load tender data. Please try again.');
      } finally {
        setIsLoading(false);
      }
    };

    loadData();
  }, [isEditing, id, currentTenant, currentStore]);

  // Check for changes
  useEffect(() => {
    if (isEditing && originalTender) {
      // Compare current form data with original tender
      const currentData = {
        tender_id: formData.tender_id,
        type_code: formData.type_code,
        currency_id: formData.currency_id,
        description: formData.description || null,
        display_order: formData.display_order,
        is_active: formData.is_active,
        over_tender_allowed: formData.over_tender_allowed,
        denomination: formData.denomination,
        user_settings: formData.user_settings,
        configuration: formData.configuration,
        availability: formData.availability
      };

      const originalData = {
        tender_id: originalTender.tender_id,
        type_code: originalTender.type_code,
        currency_id: originalTender.currency_id,
        description: originalTender.description,
        display_order: originalTender.display_order,
        is_active: originalTender.is_active,
        over_tender_allowed: originalTender.over_tender_allowed,
        denomination: originalTender.denomination,
        user_settings: originalTender.user_settings,
        configuration: originalTender.configuration,
        availability: originalTender.availability
      };

      setHasChanges(JSON.stringify(currentData) !== JSON.stringify(originalData));
    } else if (!isEditing) {
      // For new tenders, check if any fields are filled beyond defaults
      const hasData = formData.tender_id.trim() !== '' || 
                     formData.description.trim() !== '' ||
                     formData.denomination.length > 0;
      setHasChanges(hasData);
    } else {
      // If editing but no original tender loaded yet, no changes
      setHasChanges(false);
    }
  }, [formData, originalTender, isEditing]);

  const handleInputChange = (field: keyof TenderFormData, value: any) => {
    setFormData(prev => ({ ...prev, [field]: value }));
    setErrors(prev => ({ ...prev, [field]: '' }));
  };

  const handleConfigurationChange = (field: keyof TenderConfiguration, value: any) => {
    setFormData(prev => ({
      ...prev,
      configuration: { ...prev.configuration, [field]: value }
    }));
  };

  const applyTemplate = (template: any) => {
    setFormData(prev => ({
      ...prev,
      tender_id: template.id,
      type_code: template.type_code,
      currency_id: template.currency_id,
      description: template.description,
      denomination: template.denomination || []
    }));
    setShowTemplates(false);
  };

  const addDenomination = () => {
    const newDenomination: TenderDenomination = {
      id: `denom_${Date.now()}`,
      value: 0.01,
      description: '',
      display_order: formData.denomination.length + 1
    };
    setFormData(prev => ({
      ...prev,
      denomination: [...prev.denomination, newDenomination]
    }));
  };

  const removeDenomination = (index: number) => {
    setFormData(prev => ({
      ...prev,
      denomination: prev.denomination.filter((_, i) => i !== index)
    }));
  };

  const handleDenominationChange = (index: number, field: keyof TenderDenomination, value: any) => {
    setFormData(prev => ({
      ...prev,
      denomination: prev.denomination.map((denom, i) => 
        i === index ? { ...denom, [field]: value } : denom
      )
    }));
  };

  const validateForm = (): boolean => {
    const newErrors: Record<string, string> = {};
    
    if (!formData.tender_id.trim()) {
      newErrors.tender_id = t('tenderEdit.form.errors.tenderIdRequired');
    }
    
    if (!formData.description.trim()) {
      newErrors.description = t('tenderEdit.form.errors.descriptionRequired');
    }
    
    if (formData.tender_id.length > 50) {
      newErrors.tender_id = t('tenderEdit.form.errors.tenderIdTooLong');
    }
    
    if (!formData.availability || formData.availability.length === 0) {
      newErrors.availability = t('tenderEdit.form.errors.availabilityRequired');
    }
    
    setErrors(newErrors);
    
    // Show validation error summary if there are errors
    if (Object.keys(newErrors).length > 0) {
      const errorMessages = Object.entries(newErrors).map(([field, error]) => {
        // Create friendly field names
        let friendlyFieldName = '';
        switch (field) {
          case 'tender_id':
            friendlyFieldName = t('tenderEdit.form.tenderId');
            break;
          case 'description':
            friendlyFieldName = t('tenderEdit.form.description');
            break;
          case 'availability':
            friendlyFieldName = t('tenderEdit.form.availability');
            break;
          default:
            friendlyFieldName = field;
        }
        return `${friendlyFieldName}: ${error}`;
      });
      
      showValidationError(
        `${t('tenderEdit.form.errors.validationSummary')} ${errorMessages.join('; ')}`,
        'tender_form_validation',
        null,
        'required'
      );
    }
    
    return Object.keys(newErrors).length === 0;
  };

  const handleSubmit = async (e: React.FormEvent) => {
    e.preventDefault();
    
    if (!validateForm()) return;
    
    try {
      setIsSaving(true);
      setErrors({});

      const tenderData = {
        ...formData,
      };

      if (isEditing && id) {
        await tenderApiService.updateTender(id, tenderData, {
          tenant_id: currentTenant?.id,
          store_id: currentStore?.store_id
        });
<<<<<<< HEAD
        showSuccess(t('tenderEdit.success.updated'));
        setHasChanges(false);
=======
        setSuccessMessage(t('tenderEdit.success.updated'));
>>>>>>> 8fd1dddc
      } else {
        await tenderApiService.createTender(tenderData, {
          tenant_id: currentTenant?.id,
          store_id: currentStore?.store_id
        }); 
<<<<<<< HEAD
        showSuccess(t('tenderEdit.success.created'));
        setHasChanges(false);
=======
        setSuccessMessage(t('tenderEdit.success.created'));
>>>>>>> 8fd1dddc
        setTimeout(() => navigate('/payment-settings'), 1500);
      }
    } catch (error: any) {
      console.error('Failed to save tender:', error);
<<<<<<< HEAD
      showError(error.message || t('tenderEdit.form.errors.saveFailed'));
=======
      setErrors({ submit: error.message || t('tenderEdit.form.errors.saveFailed') });
>>>>>>> 8fd1dddc
    } finally {
      setIsSaving(false);
    }
  };

  const handleDelete = async () => {
    if (!id) return;
    
    deleteDialog.openDeleteDialog(
      originalTender?.description || 'this tender',
      async () => {
        await tenderApiService.deleteTender(id, {
          tenant_id: currentTenant?.id,
          store_id: currentStore?.store_id
        });
        navigate('/payment-settings');
      }
    );
  };

  if (isLoading) {
    return <Loading />;
  }

  return (
    <div className="space-y-6 p-4 sm:p-6 bg-gray-50 min-h-screen">
      {/* Header Section */}
      <PageHeader
        title={isEditing ? t('tenderEdit.title.edit') : t('tenderEdit.title.create')}
      >
        <div className="flex items-center space-x-3">
          <Button
            onClick={() => navigate('/payment-settings')}
            variant="outline"
            className="flex items-center space-x-2"
          >
            <ArrowLeftIcon className="h-4 w-4" />
            <span>{t('tenderEdit.backToPayments')}</span>
          </Button>
          
          {isEditing && (
            <Button
              onClick={handleDelete}
              variant="outline"
              disabled={isSaving}
              className="flex items-center space-x-2 text-red-600 border-red-300 hover:bg-red-50"
            >
<<<<<<< HEAD
              <TrashIcon className="h-4 w-4" />
              <span>{t('tenderEdit.delete')}</span>
            </Button>
          )}
          
          {/* Show save button based on context */}
          {(!isEditing || (isEditing && hasChanges)) && (
            <Button
              type="submit"
              form="tender-form"
              disabled={isSaving}
              className="flex items-center space-x-2 bg-blue-600 hover:bg-blue-700 text-white"
            >
              {isSaving ? (
                <>
                  <div className="animate-spin rounded-full h-4 w-4 border-b-2 border-white"></div>
                  <span>{t('tenderEdit.saving')}</span>
                </>
              ) : (
                <>
                  <CloudArrowUpIcon className="h-4 w-4" />
                  <span>{isEditing ? t('tenderEdit.actions.updateTender') : t('tenderEdit.actions.createTender')}</span>
                </>
              )}
            </Button>
          )}
        </div>
=======
              <TrashIcon className="h-4 w-4 mr-2" />
              {t('tenderEdit.delete')}
            </Button>
          )}
        </div>

        {/* Save/Discard Actions */}
        {hasChanges && (
          <div className="bg-gradient-to-r from-amber-50 via-orange-50 to-amber-50 border border-amber-200 rounded-2xl p-5 shadow-sm">
            <div className="flex items-center space-x-3 mb-4">
              <div className="flex-shrink-0">
                <div className="w-10 h-10 bg-amber-100 rounded-full flex items-center justify-center">
                  <ExclamationTriangleIcon className="h-5 w-5 text-amber-600" />
                </div>
              </div>
              <div>
                <h3 className="text-sm font-semibold text-amber-900">{t('tenderEdit.unsavedChanges.title')}</h3>
                <p className="text-xs text-amber-700 mt-1">{t('tenderEdit.unsavedChanges.description')}</p>
              </div>
            </div>
            <div className="flex items-center justify-end space-x-3">
              <Button
                onClick={discardChanges}
                variant="outline"
                size="sm"
                className="border-amber-300 text-amber-700 hover:bg-amber-100 bg-white"
              >
                <span>{t('tenderEdit.unsavedChanges.discard')}</span>
              </Button>
              <Button
                onClick={saveAllChanges}
                disabled={isSaving}
                size="sm"
                className="flex items-center space-x-2 bg-amber-600 hover:bg-amber-700 text-white disabled:bg-gray-400 shadow-sm"
              >
                {isSaving ? (
                  <>
                    <div className="animate-spin rounded-full h-4 w-4 border-b-2 border-white"></div>
                    <span>{t('tenderEdit.saving')}</span>
                  </>
                ) : (
                  <>
                    <CloudArrowUpIcon className="h-4 w-4" />
                    <span>{t('tenderEdit.unsavedChanges.save')}</span>
                  </>
                )}
              </Button>
            </div>
          </div>
        )}
>>>>>>> 8fd1dddc
      </PageHeader>

      {/* Fetch Error */}
      {fetchError && (
        <Alert variant="error" className="mb-4">
          <ExclamationTriangleIcon className="h-5 w-5" />
          {fetchError}
        </Alert>
      )}

      {/* Template Selection for New Tenders */}
      {showTemplates && !isEditing && (
        <Widget
          title={t('tenderEdit.templates.title')}
          description={t('tenderEdit.templates.description')}
          icon={SparklesIcon}
          variant="primary"
          headerActions={
            <Button
              onClick={() => setShowTemplates(false)}
              variant="outline"
              size="sm"
            >
              {t('tenderEdit.templates.skip')}
            </Button>
          }
        >
          <div className="grid grid-cols-1 md:grid-cols-2 lg:grid-cols-3 gap-4">
            {TENDER_TEMPLATES.map((template) => {
              const IconComponent = template.icon;
              return (
                <div
                  key={template.id}
                  onClick={() => applyTemplate(template)}
                  className="group relative p-4 border-2 border-gray-200 rounded-xl hover:border-blue-300 hover:shadow-lg transition-all duration-200 cursor-pointer bg-white"
                >
                  <div className="flex items-start space-x-3">
                    <div
                      className="w-12 h-12 rounded-lg flex items-center justify-center text-white shadow-md"
                      style={{ backgroundColor: template.color }}
                    >
                      <IconComponent className="h-6 w-6" />
                    </div>
                    <div className="flex-1 min-w-0">
                      <h4 className="text-sm font-semibold text-gray-900 group-hover:text-blue-600 transition-colors">
                        {t(template.name)}
                      </h4>
                      <p className="text-xs text-gray-500 mt-1 line-clamp-2">
                        {t(template.description)}
                      </p>
                    </div>
                  </div>
                </div>
              );
            })}
          </div>
        </Widget>
      )}

      {/* Main Form */}
      <form id="tender-form" onSubmit={handleSubmit} className="space-y-6">
        {/* Main Content Grid */}
        <div className="grid grid-cols-1 lg:grid-cols-2 xl:grid-cols-2 gap-6">
          {/* Basic Information Widget */}
          <Widget
            title={t('tenderEdit.sections.basicInfo.title')}
            description={t('tenderEdit.sections.basicInfo.description')}
            icon={CreditCardIcon}
            className="lg:col-span-2 overflow-visible"
          >
            <div className="grid grid-cols-1 md:grid-cols-2 gap-6">
              <InputTextField
                label={t('tenderEdit.form.tenderId')}
                required
                value={formData.tender_id}
                onChange={(value) => handleInputChange('tender_id', value)}
                placeholder={t('tenderEdit.form.placeholders.tenderId')}
                error={errors.tender_id}
                disabled={isEditing}
                helperText={isEditing ? t('tenderEdit.form.helperText.tenderIdReadonly') : undefined}
              />

              <InputTextField
                label={t('tenderEdit.form.description')}
                required
                value={formData.description}
                onChange={(value) => handleInputChange('description', value)}
                placeholder={t('tenderEdit.form.placeholders.description')}
                error={errors.description}
              />

              <div>
                <DropdownSearch
                  label={t('tenderEdit.form.tenderType')}
                  required
                  value={formData.type_code}
                  placeholder={t('tenderEdit.form.placeholders.tenderType')}
                  searchPlaceholder={t('tenderEdit.form.placeholders.searchTenderTypes')}
                  options={TENDER_TYPE_OPTIONS}
                  onSelect={(option) => handleInputChange('type_code', option?.id || 'currency')}
                  displayValue={(option) => option ? `${option.label} - ${option.description}` : ''}
                  allowClear={false}
                  closeOnSelect={true}
                  error={errors.type_code}
                />
              </div>

              <div>
                <DropdownSearch
                  label={t('tenderEdit.form.currency')}
                  required
                  value={formData.currency_id}
                  placeholder={t('tenderEdit.form.placeholders.currency')}
                  searchPlaceholder={t('tenderEdit.form.placeholders.searchCurrencies')}
                  options={CURRENCY_OPTIONS}
                  onSelect={(option) => handleInputChange('currency_id', option?.id || 'aed')}
                  displayValue={(option) => option ? `${option.label} - ${option.description}` : ''}
                  allowClear={false}
                  closeOnSelect={true}
                  error={errors.currency_id}
                />
              </div>

              <InputTextField
                label={t('tenderEdit.form.displayOrder')}
                type="number"
                value={formData.display_order}
                onChange={(value) => handleInputChange('display_order', parseInt(value) || 1)}
                placeholder={t('tenderEdit.form.placeholders.displayOrder')}
                helperText={t('tenderEdit.form.helperText.displayOrder')}
                min={1}
              />

              {/* Availability Selection */}
              <div>
                <MultipleDropdownSearch
                  label={t('tenderEdit.form.availability')}
                  values={formData.availability}
                  options={AVAILABILITY_OPTIONS}
                  onSelect={(selectedValues) => handleInputChange('availability', selectedValues)}
                  placeholder={t('tenderEdit.form.placeholders.availability')}
                  searchPlaceholder={t('tenderEdit.form.placeholders.searchAvailability')}
                  allowSelectAll={true}
                  selectAllLabel={t('tenderEdit.form.selectAll')}
                  clearAllLabel={t('tenderEdit.form.clearAll')}
                  noOptionsMessage={t('tenderEdit.form.noAvailabilityOptions')}
                  required={true}
                  error={errors.availability}
                  className="w-full"
                />
              </div>
            </div>
          </Widget>

          {/* Denominations Widget - Only show for currency type */}
          {formData.type_code === 'currency' && (
            <Widget
              title={t('tenderEdit.sections.denominations.title')}
              description={t('tenderEdit.sections.denominations.description')}
              icon={BanknotesIcon}
              headerActions={
                <Button
                  onClick={addDenomination}
                  variant="outline"
                  size="sm"
                  className="flex items-center space-x-1"
                >
                  <PlusIcon className="h-4 w-4" />
                  <span>{t('tenderEdit.sections.denominations.addDenomination')}</span>
                </Button>
              }
            >
              <div className="space-y-4">
                {formData.denomination.length === 0 ? (
                  <div className="text-center py-8 text-gray-500">
                    <BanknotesIcon className="h-12 w-12 mx-auto mb-2 text-gray-400" />
                    <p>{t('tenderEdit.sections.denominations.noDenominations')}</p>
                    <p className="text-sm">{t('tenderEdit.sections.denominations.getStarted')}</p>
                  </div>
                ) : (
                  formData.denomination.map((denom, index) => (
                    <div key={index} className="flex items-center space-x-4 p-4 bg-gray-50 rounded-lg">
                      <div className="flex-1">
                        <input
                          type="number"
                          step="0.01"
                          value={denom.value}
                          onChange={(e) => handleDenominationChange(index, 'value', parseFloat(e.target.value) || 0)}
                          className="w-full border border-gray-300 rounded-lg px-3 py-2 focus:ring-2 focus:ring-blue-500 focus:border-blue-500"
                          placeholder={t('tenderEdit.sections.denominations.value')}
                        />
                      </div>
                      <div className="flex-2">
                        <input
                          type="text"
                          value={denom.description}
                          onChange={(e) => handleDenominationChange(index, 'description', e.target.value)}
                          className="w-full border border-gray-300 rounded-lg px-3 py-2 focus:ring-2 focus:ring-blue-500 focus:border-blue-500"
                          placeholder={t('tenderEdit.sections.denominations.description')}
                        />
                      </div>
                      <Button
                        onClick={() => removeDenomination(index)}
                        variant="outline"
                        size="sm"
                        className="text-red-600 border-red-300 hover:bg-red-50"
                      >
                        <TrashIcon className="h-4 w-4" />
                      </Button>
                    </div>
                  ))
                )}
              </div>
            </Widget>
          )}

          {/* Configuration Widget */}
          <Widget
            title={t('tenderEdit.sections.configuration.title')}
            description={t('tenderEdit.sections.configuration.description')}
            icon={Cog6ToothIcon}
          >
            <div className="space-y-6">
              <PropertyCheckbox
                title={t('tenderEdit.configuration.serialNumberRequired.title')}
                description={t('tenderEdit.configuration.serialNumberRequired.description')}
                checked={formData.configuration.serial_nbr_req}
                onChange={(checked) => handleConfigurationChange('serial_nbr_req', checked)}
              />

              <PropertyCheckbox
                title={t('tenderEdit.configuration.openCashDrawer.title')}
                description={t('tenderEdit.configuration.openCashDrawer.description')}
                checked={formData.configuration.open_cash_drawer}
                onChange={(checked) => handleConfigurationChange('open_cash_drawer', checked)}
              />

              <PropertyCheckbox
                title={t('tenderEdit.configuration.customerRequired.title')}
                description={t('tenderEdit.configuration.customerRequired.description')}
                checked={formData.configuration.customer_required}
                onChange={(checked) => handleConfigurationChange('customer_required', checked)}
              />

              <PropertyCheckbox
                title={t('tenderEdit.configuration.splitTenderAllowed.title')}
                description={t('tenderEdit.configuration.splitTenderAllowed.description')}
                checked={formData.configuration.split_tender_allowed}
                onChange={(checked) => handleConfigurationChange('split_tender_allowed', checked)}
              />

              <div>
                <label className="block text-sm font-semibold text-gray-700 mb-2">
                  {t('tenderEdit.form.maxRefundDays')}
                </label>
                <input
                  type="number"
                  value={formData.configuration.max_refund_days}
                  onChange={(e) => handleConfigurationChange('max_refund_days', parseInt(e.target.value) || 30)}
                  className="w-full border border-gray-300 rounded-lg px-4 py-3 focus:ring-2 focus:ring-blue-500 focus:border-blue-500"
                  placeholder={t('tenderEdit.form.placeholders.maxRefundDays')}
                  min={0}
                />
              </div>

              <div>
                <label className="block text-sm font-semibold text-gray-700 mb-2">
                  {t('tenderEdit.form.changeCashLimit')}
                </label>
                <input
                  type="number"
                  step="0.01"
                  value={formData.configuration.change_cash_limit}
                  onChange={(e) => handleConfigurationChange('change_cash_limit', parseFloat(e.target.value) || 0)}
                  className="w-full border border-gray-300 rounded-lg px-4 py-3 focus:ring-2 focus:ring-blue-500 focus:border-blue-500"
                  placeholder={t('tenderEdit.form.placeholders.changeCashLimit')}
                  min={0}
                />
              </div>
            </div>
          </Widget>

          {/* Settings Widget */}
          <Widget
            title={t('tenderEdit.sections.settings.title')}
            description={t('tenderEdit.sections.settings.description')}
            icon={Cog6ToothIcon}
            className="lg:col-span-2 overflow-visible"
          >
            <div className="space-y-6">
              <div className="grid grid-cols-1 sm:grid-cols-2 gap-4 sm:gap-6">
                <PropertyCheckbox
                  title={t('tenderEdit.settings.activeStatus.title')}
                  description={t('tenderEdit.settings.activeStatus.description')}
                  checked={formData.is_active}
                  onChange={(checked) => handleInputChange('is_active', checked)}
                />

                <PropertyCheckbox
                  title={t('tenderEdit.settings.overTenderAllowed.title')}
                  description={t('tenderEdit.settings.overTenderAllowed.description')}
                  checked={formData.over_tender_allowed}
                  onChange={(checked) => handleInputChange('over_tender_allowed', checked)}
                />
              </div>
            </div>
          </Widget>
        </div>

        {/* Error Display */}
        {errors.submit && (
          <Alert variant="error">
            <ExclamationTriangleIcon className="h-4 w-4" />
            <div>
              <h4 className="font-medium">Error</h4>
              <p className="text-sm">{errors.submit}</p>
            </div>
          </Alert>
        )}
      </form>

      {/* Confirm Dialogs */}
      <ConfirmDialog
        isOpen={deleteDialog.dialogState.isOpen}
        onClose={deleteDialog.closeDialog}
        onConfirm={deleteDialog.handleConfirm}
        title={deleteDialog.dialogState.title}
        message={deleteDialog.dialogState.message}
        confirmText={deleteDialog.dialogState.confirmText}
        cancelText={deleteDialog.dialogState.cancelText}
        variant={deleteDialog.dialogState.variant}
        isLoading={deleteDialog.dialogState.isLoading}
      />
    </div>
  );
};

export default TenderEditPage;<|MERGE_RESOLUTION|>--- conflicted
+++ resolved
@@ -120,25 +120,7 @@
   }
 ];
 
-<<<<<<< HEAD
 // Dropdown options will be created inside component with translations
-=======
-// Dropdown options for select fields
-const TENDER_TYPE_OPTIONS = [
-  { id: 'currency', label: 'tenderEdit.tenderTypes.currency.label', description: 'tenderEdit.tenderTypes.currency.description' },
-  { id: 'card', label: 'tenderEdit.tenderTypes.card.label', description: 'tenderEdit.tenderTypes.card.description' },
-  { id: 'giftcard', label: 'tenderEdit.tenderTypes.giftcard.label', description: 'tenderEdit.tenderTypes.giftcard.description' },
-  { id: 'loyalty', label: 'tenderEdit.tenderTypes.loyalty.label', description: 'tenderEdit.tenderTypes.loyalty.description' },
-  { id: 'voucher', label: 'tenderEdit.tenderTypes.voucher.label', description: 'tenderEdit.tenderTypes.voucher.description' }
-];
-
-const CURRENCY_OPTIONS = [
-  { id: 'aed', label: 'AED', description: 'tenderEdit.currencies.aed' },
-  { id: 'usd', label: 'USD', description: 'tenderEdit.currencies.usd' },
-  { id: 'eur', label: 'EUR', description: 'tenderEdit.currencies.eur' },
-  { id: 'gbp', label: 'GBP', description: 'tenderEdit.currencies.gbp' }
-];
->>>>>>> 8fd1dddc
 
 const TenderEditPage: React.FC = () => {
   const { t } = useTranslation();
@@ -331,6 +313,25 @@
     }
   }, [formData, originalTender, isEditing]);
 
+  // Clear field-specific errors when user starts typing
+  useEffect(() => {
+    if (errors.tender_id && formData.tender_id.trim()) {
+      setErrors(prev => ({ ...prev, tender_id: '' }));
+    }
+  }, [formData.tender_id, errors.tender_id]);
+
+  useEffect(() => {
+    if (errors.description && formData.description.trim()) {
+      setErrors(prev => ({ ...prev, description: '' }));
+    }
+  }, [formData.description, errors.description]);
+
+  useEffect(() => {
+    if (errors.availability && formData.availability.length > 0) {
+      setErrors(prev => ({ ...prev, availability: '' }));
+    }
+  }, [formData.availability, errors.availability]);
+
   const handleInputChange = (field: keyof TenderFormData, value: any) => {
     setFormData(prev => ({ ...prev, [field]: value }));
     setErrors(prev => ({ ...prev, [field]: '' }));
@@ -455,32 +456,29 @@
           tenant_id: currentTenant?.id,
           store_id: currentStore?.store_id
         });
-<<<<<<< HEAD
         showSuccess(t('tenderEdit.success.updated'));
         setHasChanges(false);
-=======
-        setSuccessMessage(t('tenderEdit.success.updated'));
->>>>>>> 8fd1dddc
       } else {
         await tenderApiService.createTender(tenderData, {
           tenant_id: currentTenant?.id,
           store_id: currentStore?.store_id
         }); 
-<<<<<<< HEAD
         showSuccess(t('tenderEdit.success.created'));
         setHasChanges(false);
-=======
-        setSuccessMessage(t('tenderEdit.success.created'));
->>>>>>> 8fd1dddc
         setTimeout(() => navigate('/payment-settings'), 1500);
       }
     } catch (error: any) {
       console.error('Failed to save tender:', error);
-<<<<<<< HEAD
-      showError(error.message || t('tenderEdit.form.errors.saveFailed'));
-=======
-      setErrors({ submit: error.message || t('tenderEdit.form.errors.saveFailed') });
->>>>>>> 8fd1dddc
+      
+      // Handle API validation errors
+      if (error.response?.status === 422 && error.response?.data?.errors) {
+        const apiErrors = error.response.data.errors;
+        setErrors(apiErrors);
+      } else if (error.response?.status === 409) {
+        setErrors({ tender_id: 'A tender with this ID already exists' });
+      } else {
+        showError(error.message || t('tenderEdit.form.errors.saveFailed'));
+      }
     } finally {
       setIsSaving(false);
     }
@@ -499,6 +497,14 @@
         navigate('/payment-settings');
       }
     );
+  };
+
+  const saveAllChanges = async () => {
+    const form = document.getElementById('tender-form') as HTMLFormElement;
+    if (form) {
+      const event = new Event('submit', { bubbles: true, cancelable: true });
+      form.dispatchEvent(event);
+    }
   };
 
   if (isLoading) {
@@ -521,26 +527,12 @@
             <span>{t('tenderEdit.backToPayments')}</span>
           </Button>
           
-          {isEditing && (
+          {hasChanges && (
             <Button
-              onClick={handleDelete}
-              variant="outline"
+              onClick={saveAllChanges}
               disabled={isSaving}
-              className="flex items-center space-x-2 text-red-600 border-red-300 hover:bg-red-50"
-            >
-<<<<<<< HEAD
-              <TrashIcon className="h-4 w-4" />
-              <span>{t('tenderEdit.delete')}</span>
-            </Button>
-          )}
-          
-          {/* Show save button based on context */}
-          {(!isEditing || (isEditing && hasChanges)) && (
-            <Button
-              type="submit"
-              form="tender-form"
-              disabled={isSaving}
-              className="flex items-center space-x-2 bg-blue-600 hover:bg-blue-700 text-white"
+              variant="primary"
+              className="flex items-center space-x-2"
             >
               {isSaving ? (
                 <>
@@ -550,64 +542,24 @@
               ) : (
                 <>
                   <CloudArrowUpIcon className="h-4 w-4" />
-                  <span>{isEditing ? t('tenderEdit.actions.updateTender') : t('tenderEdit.actions.createTender')}</span>
+                  <span>{isEditing ? t('tenderEdit.updateTender') : t('tenderEdit.createTender')}</span>
                 </>
               )}
             </Button>
           )}
-        </div>
-=======
-              <TrashIcon className="h-4 w-4 mr-2" />
+          
+          {isEditing && (
+            <Button
+              onClick={handleDelete}
+              variant="outline"
+              disabled={isSaving}
+              className="flex items-center space-x-2 text-red-600 border-red-300 hover:bg-red-50"
+            >
+              <TrashIcon className="h-4 w-4" />
               {t('tenderEdit.delete')}
             </Button>
           )}
         </div>
-
-        {/* Save/Discard Actions */}
-        {hasChanges && (
-          <div className="bg-gradient-to-r from-amber-50 via-orange-50 to-amber-50 border border-amber-200 rounded-2xl p-5 shadow-sm">
-            <div className="flex items-center space-x-3 mb-4">
-              <div className="flex-shrink-0">
-                <div className="w-10 h-10 bg-amber-100 rounded-full flex items-center justify-center">
-                  <ExclamationTriangleIcon className="h-5 w-5 text-amber-600" />
-                </div>
-              </div>
-              <div>
-                <h3 className="text-sm font-semibold text-amber-900">{t('tenderEdit.unsavedChanges.title')}</h3>
-                <p className="text-xs text-amber-700 mt-1">{t('tenderEdit.unsavedChanges.description')}</p>
-              </div>
-            </div>
-            <div className="flex items-center justify-end space-x-3">
-              <Button
-                onClick={discardChanges}
-                variant="outline"
-                size="sm"
-                className="border-amber-300 text-amber-700 hover:bg-amber-100 bg-white"
-              >
-                <span>{t('tenderEdit.unsavedChanges.discard')}</span>
-              </Button>
-              <Button
-                onClick={saveAllChanges}
-                disabled={isSaving}
-                size="sm"
-                className="flex items-center space-x-2 bg-amber-600 hover:bg-amber-700 text-white disabled:bg-gray-400 shadow-sm"
-              >
-                {isSaving ? (
-                  <>
-                    <div className="animate-spin rounded-full h-4 w-4 border-b-2 border-white"></div>
-                    <span>{t('tenderEdit.saving')}</span>
-                  </>
-                ) : (
-                  <>
-                    <CloudArrowUpIcon className="h-4 w-4" />
-                    <span>{t('tenderEdit.unsavedChanges.save')}</span>
-                  </>
-                )}
-              </Button>
-            </div>
-          </div>
-        )}
->>>>>>> 8fd1dddc
       </PageHeader>
 
       {/* Fetch Error */}
